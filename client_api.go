/*
Copyright (c) 2019-2021 GMO GlobalSign Pte. Ltd.

Licensed under the MIT License (the "License"); you may not use this file except
in compliance with the License. You may obtain a copy of the License at

https://opensource.org/licenses/MIT

Unless required by applicable law or agreed to in writing, software
distributed under the License is distributed on an "AS IS" BASIS,
WITHOUT WARRANTIES OR CONDITIONS OF ANY KIND, either express or implied.
See the License for the specific language governing permissions and
limitations under the License.
*/

package hvclient

import (
	"context"
	"crypto/x509"
	"encoding/pem"
	"errors"
	"fmt"
	"math/big"
	"net/http"
	"net/url"
	"time"
)

// counter is a reponse body from any HVCA request which returns a
// single count.
type counter struct {
	Value int64 `json:"value"`
}

// claimsDNSRequest represents the body used for an HVCA request to assert domain control through DNS validation method
type claimsDNSRequest struct {
	AuthorizationDomain string `json:"authorization_domain,omitempty"`
}

// claimsHTTPRequest represents the body used for an HVCA request to assert domain control through HTTP validation method
type claimsHTTPRequest struct {
	AuthorizationDomain string `json:"authorization_domain,omitempty"`
	Scheme              string `json:"scheme"`
}

// claimsEmailRequest represents the body used for an HVCA request to assert domain control through Email validation method
type claimsEmailRequest struct {
<<<<<<< HEAD
	Email string `json:"email_address"`
=======
	EmailAddress string `json:"email_address"`
>>>>>>> 280266ab
}

const (
	// certSNHeaderName is the name of the HTTP header in which the
	// URL of a certificate can be found.
	certSNHeaderName = "Location"

	// claimLocationHeaderName is the name of the HTTP header in which the
	// URL of a claim can be found.
	claimLocationHeaderName = "Location"

	// totalCountHeaderName is the name of the HTTP header in which a total
	// count field can be found.
	totalCountHeaderName = "Total-Count"
)

// HVCA API endpoints.
const (
	endpointCertificates                = "/certificates"
	endpointClaimsDomains               = "/claims/domains"
	endpointCountersCertificatesIssued  = "/counters/certificates/issued"
	endpointCountersCertificatesRevoked = "/counters/certificates/revoked"
	endpointQuotasIssuance              = "/quotas/issuance"
	endpointStatsExpiring               = "/stats/expiring"
	endpointStatsIssued                 = "/stats/issued"
	endpointStatsRevoked                = "/stats/revoked"
	endpointTrustChain                  = "/trustchain"
	endpointPolicy                      = "/validationpolicy"
	pathReassert                        = "/reassert"
	pathDNS                             = "/dns"
	pathHTTP                            = "/http"
	pathEmail                           = "/email"
)

// CertificateRequest requests a new certificate based. The HVCA API is
// asynchronous, and on success this method returns the serial number of
// the new certificate. After a short delay, the certificate itself may be
// retrieved via the CertificateRetrieve method.
func (c *Client) CertificateRequest(
	ctx context.Context,
	req *Request,
) (*big.Int, error) {
	var r, err = c.makeRequest(
		ctx,
		endpointCertificates,
		http.MethodPost,
		req,
		nil,
	)
	if err != nil {
		return nil, err
	}

	var snString string
	snString, err = basePathHeaderFromResponse(r, certSNHeaderName)
	if err != nil {
		return nil, err
	}

	var sn, ok = big.NewInt(0).SetString(snString, 16)
	if !ok {
		return nil, fmt.Errorf("invalid serial number returned: %s", snString)
	}

	return sn, nil
}

// CertificateRetrieve retrieves a certificate.
func (c *Client) CertificateRetrieve(
	ctx context.Context,
	serial *big.Int,
) (*CertInfo, error) {
	var r CertInfo
	var _, err = c.makeRequest(
		ctx,
		endpointCertificates+"/"+url.QueryEscape(fmt.Sprintf("%X", serial)),
		http.MethodGet,
		nil,
		&r,
	)
	if err != nil {
		return nil, err
	}

	return &r, nil
}

// CertificateRevoke revokes a certificate.
func (c *Client) CertificateRevoke(
	ctx context.Context,
	serial *big.Int,
) error {
	var _, err = c.makeRequest(
		ctx,
		endpointCertificates+"/"+url.QueryEscape(fmt.Sprintf("%X", serial)),
		http.MethodDelete,
		nil,
		nil,
	)
	return err
}

// TrustChain returns the chain of trust for the certificates issued
// by the calling account.
func (c *Client) TrustChain(ctx context.Context) ([]*x509.Certificate, error) {
	var chain []string
	var _, err = c.makeRequest(
		ctx,
		endpointTrustChain,
		http.MethodGet,
		nil,
		&chain,
	)
	if err != nil {
		return nil, err
	}

	var certs []*x509.Certificate
	for _, enc := range chain {
		var block, rest = pem.Decode([]byte(enc))
		if block == nil {
			return nil, errors.New("invalid PEM in response")
		} else if len(rest) > 0 {
			return nil, errors.New("trailing data after PEM block in response")
		}

		var cert, err = x509.ParseCertificate(block.Bytes)
		if err != nil {
			return nil, fmt.Errorf("failed to parse certificate in response: %w", err)
		}

		certs = append(certs, cert)
	}

	return certs, nil
}

// Policy returns the calling account's validation policy.
func (c *Client) Policy(ctx context.Context) (*Policy, error) {
	var pol Policy
	var _, err = c.makeRequest(
		ctx,
		endpointPolicy,
		http.MethodGet,
		nil,
		&pol,
	)
	if err != nil {
		return nil, err
	}

	return &pol, nil
}

// CounterCertsIssued returns the number of certificates issued
// by the calling account.
func (c *Client) CounterCertsIssued(ctx context.Context) (int64, error) {
	return c.countersCommon(ctx, endpointCountersCertificatesIssued)
}

// CounterCertsRevoked returns the number of certificates revoked
// by the calling account.
func (c *Client) CounterCertsRevoked(ctx context.Context) (int64, error) {
	return c.countersCommon(ctx, endpointCountersCertificatesRevoked)
}

// QuotaIssuance returns the remaining quota of certificate
// issuances for the calling account.
func (c *Client) QuotaIssuance(ctx context.Context) (int64, error) {
	return c.countersCommon(ctx, endpointQuotasIssuance)
}

// countersCommon is the common method for all /counters and /quotas endpoints.
func (c *Client) countersCommon(
	ctx context.Context,
	path string,
) (int64, error) {
	var count counter
	var _, err = c.makeRequest(ctx, path, http.MethodGet, nil, &count)
	if err != nil {
		return 0, err
	}

	return count.Value, nil
}

// StatsExpiring returns a slice of the certificates which expired or which
// will expire during the specified time window, along with the total count
// of those certificates. The total count may be higher than the number of
// certificates in the slice if the total count is higher than the specified
// number of certificates per page. The HVCA API enforces a maximum number of
// certificates per page. If the total count is higher than the number of
// certificates in the slice, the remaining certificates may be retrieved
// by incrementing the page number in subsequent calls of this method.
func (c *Client) StatsExpiring(
	ctx context.Context,
	page, perPage int,
	from, to time.Time,
) ([]CertMeta, int64, error) {
	return c.statsCommon(ctx, endpointStatsExpiring, page, perPage, from, to)
}

// StatsIssued returns a slice of the certificates which were issued during
// the specified time window, along with the total count of those certificates.
// The total count may be higher than the number of certificates in the slice if
// the total count is higher than the specified number of certificates per
// page. The HVCA API enforces a maximum number of certificates per page. If
// the total count is higher than the number of certificates in the slice, the
// remaining certificates may be retrieved by incrementing the page number in
// subsequent calls of this method.
func (c *Client) StatsIssued(
	ctx context.Context,
	page, perPage int,
	from, to time.Time,
) ([]CertMeta, int64, error) {
	return c.statsCommon(ctx, endpointStatsIssued, page, perPage, from, to)
}

// StatsRevoked returns a slice of the certificates which were revoked during
// the specified time window, along with the total count of those certificates.
// The total count may be higher than the number of certificates in the slice if
// the total count is higher than the specified number of certificates per
// page. The HVCA API enforces a maximum number of certificates per page. If
// the total count is higher than the number of certificates in the slice, the
// remaining certificates may be retrieved by incrementing the page number in
// subsequent calls of this method.
func (c *Client) StatsRevoked(
	ctx context.Context,
	page, perPage int,
	from, to time.Time,
) ([]CertMeta, int64, error) {
	return c.statsCommon(ctx, endpointStatsRevoked, page, perPage, from, to)
}

// statsCommon is the common method for all /stats endpoints.
func (c *Client) statsCommon(
	ctx context.Context,
	path string,
	page, perPage int,
	from, to time.Time,
) ([]CertMeta, int64, error) {
	var stats []CertMeta
	var r, err = c.makeRequest(
		ctx,
		path+paginationString(page, perPage, from, to),
		http.MethodGet,
		nil,
		&stats,
	)
	if err != nil {
		return nil, 0, err
	}

	var count int64
	count, err = intHeaderFromResponse(r, totalCountHeaderName)
	if err != nil {
		return nil, 0, err
	}

	return stats, count, nil
}

// ClaimsDomains returns a slice of either pending or verified domain claims
// along with the total count of domain claims in either category. The total
// count may be higher than the number of claims in the slice if the total
// count is higher than the specified number of claims per page. The HVCA API
// enforces a maximum number of claims per page. If the total count is higher
// than the number of claims in the slice, the remaining claims may be
// retrieved by incrementing the page number in subsequent calls of this
// method.
func (c *Client) ClaimsDomains(
	ctx context.Context,
	page, perPage int,
	status ClaimStatus,
) ([]Claim, int64, error) {
	var claims []Claim
	var r, err = c.makeRequest(
		ctx,
		endpointClaimsDomains+
			paginationString(page, perPage, time.Time{}, time.Time{})+
			fmt.Sprintf("&status=%s", status),
		http.MethodGet,
		nil,
		&claims,
	)
	if err != nil {
		return nil, 0, err
	}

	var count int64
	count, err = intHeaderFromResponse(r, totalCountHeaderName)
	if err != nil {
		return nil, 0, err
	}

	return claims, count, nil
}

// ClaimSubmit submits a new domain claim and returns the token value that
// should be used to verify control of that domain.
func (c *Client) ClaimSubmit(ctx context.Context, domain string) (*ClaimAssertionInfo, error) {
	var info ClaimAssertionInfo
	var r, err = c.makeRequest(
		ctx,
		endpointClaimsDomains+"/"+url.QueryEscape(domain),
		http.MethodPost,
		nil,
		&info,
	)
	if err != nil {
		return nil, err
	}

	var location string
	location, err = basePathHeaderFromResponse(r, claimLocationHeaderName)
	if err != nil {
		return nil, err
	}

	info.ID = location

	return &info, nil
}

// ClaimRetrieve returns a domain claim.
func (c *Client) ClaimRetrieve(ctx context.Context, id string) (*Claim, error) {
	var claim Claim
	var _, err = c.makeRequest(
		ctx,
		endpointClaimsDomains+"/"+url.QueryEscape(id),
		http.MethodGet,
		nil,
		&claim,
	)
	if err != nil {
		return nil, err
	}

	return &claim, nil
}

// ClaimDelete deletes a domain claim.
func (c *Client) ClaimDelete(ctx context.Context, id string) error {
	var _, err = c.makeRequest(
		ctx,
		endpointClaimsDomains+"/"+url.QueryEscape(id),
		http.MethodDelete,
		nil,
		nil,
	)
	return err
}

// ClaimDNS requests assertion of domain control using DNS once the appropriate
// token has been placed in the relevant DNS records. A return value of false
// indicates that the assertion request was created. A return value of true
// indicates that domain control was verified.
func (c *Client) ClaimDNS(ctx context.Context, id, authDomain string) (bool, error) {
	var body interface{}
	// The HVCA API documentation indicates that the request body is
	// required, but practice suggests that it is not. The request does
	// definitely fail if the empty string is provided as the authorization
	// domain, however, so we'll only include the body in the request if
	// an authorization domain was provided.
	//
	if authDomain != "" {
		body = claimsDNSRequest{AuthorizationDomain: authDomain}
	}

	return c.claimAssert(ctx, body, id, pathDNS)
}

// ClaimHTTP requests assEmailertion of domain control using HTTP once the appropriate
// token has been placed at the expected path. A return value of false
// indicates that the assertion request was created. A return value of true
// indicates that domain control was verified.
func (c *Client) ClaimHTTP(ctx context.Context, id, authDomain, scheme string) (bool, error) {
	var body = claimsHTTPRequest{
		AuthorizationDomain: authDomain,
		Scheme:              scheme,
	}

	return c.claimAssert(ctx, body, id, pathHTTP)
}

// ClaimEmail requests assertion of domain control using Email once the appropriate
// token has been placed at the expected path. A return value of false
// indicates that the assertion request was created. A return value of true
// indicates that domain control was verified.
<<<<<<< HEAD
func (c *Client) ClaimEmail(ctx context.Context, id, email string) (bool, error) {
	var body = claimsEmailRequest{
		Email: email,
=======
func (c *Client) ClaimEmail(ctx context.Context, id, emailAddress string) (bool, error) {
	var body = claimsEmailRequest{
		EmailAddress: emailAddress,
>>>>>>> 280266ab
	}

	return c.claimAssert(ctx, body, id, pathEmail)
}

// ClaimReassert reasserts an existing domain claim, for example if the
// assert-by time of a previous assertion request has expired.
func (c *Client) ClaimReassert(ctx context.Context, id string) (*ClaimAssertionInfo, error) {
	var info ClaimAssertionInfo
	var r, err = c.makeRequest(
		ctx,
		endpointClaimsDomains+"/"+url.QueryEscape(id)+pathReassert,
		http.MethodPost,
		nil,
		&info,
	)
	if err != nil {
		return nil, err
	}

	var location string
	location, err = basePathHeaderFromResponse(r, claimLocationHeaderName)
	if err != nil {
		return nil, err
	}

	info.ID = location

	return &info, err
}

func (c *Client) claimAssert(ctx context.Context, body interface{}, id, path string) (bool, error) {
	var response, err = c.makeRequest(
		ctx,
		endpointClaimsDomains+"/"+url.QueryEscape(id)+path,
		http.MethodPost,
		body,
		nil,
	)
	if err != nil {
		return false, err
	}

	switch response.StatusCode {
	case http.StatusCreated:
		return false, nil
	case http.StatusNoContent:
		return true, nil
	}

	return false, fmt.Errorf("unexpected status code: %d", response.StatusCode)
}<|MERGE_RESOLUTION|>--- conflicted
+++ resolved
@@ -46,11 +46,7 @@
 
 // claimsEmailRequest represents the body used for an HVCA request to assert domain control through Email validation method
 type claimsEmailRequest struct {
-<<<<<<< HEAD
-	Email string `json:"email_address"`
-=======
 	EmailAddress string `json:"email_address"`
->>>>>>> 280266ab
 }
 
 const (
@@ -440,15 +436,9 @@
 // token has been placed at the expected path. A return value of false
 // indicates that the assertion request was created. A return value of true
 // indicates that domain control was verified.
-<<<<<<< HEAD
-func (c *Client) ClaimEmail(ctx context.Context, id, email string) (bool, error) {
-	var body = claimsEmailRequest{
-		Email: email,
-=======
 func (c *Client) ClaimEmail(ctx context.Context, id, emailAddress string) (bool, error) {
 	var body = claimsEmailRequest{
 		EmailAddress: emailAddress,
->>>>>>> 280266ab
 	}
 
 	return c.claimAssert(ctx, body, id, pathEmail)
