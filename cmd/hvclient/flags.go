/*
Copyright (c) 2019-2021 GMO GlobalSign Pte. Ltd.

Licensed under the MIT License (the "License"); you may not use this file except
in compliance with the License. You may obtain a copy of the License at

https://opensource.org/licenses/MIT

Unless required by applicable law or agreed to in writing, software
distributed under the License is distributed on an "AS IS" BASIS,
WITHOUT WARRANTIES OR CONDITIONS OF ANY KIND, either express or implied.
See the License for the specific language governing permissions and
limitations under the License.
*/

package main

import "flag"

const (
	flagNamePublicKey  = "publickey"
	flagNamePrivateKey = "privatekey"
	flagNameCSR        = "csr"
	flagNameTemplate   = "template"
)

// General flags.
var (
	fHelp    = flag.Bool("h", false, "show online help")
	fVersion = flag.Bool("v", false, "show version information")
)

// PKI flags.
var (
	fGenRSA  = flag.Int("genrsa", 0, "generate RSA private key of given bit size")
	fEncrypt = flag.Bool("encrypt", false, "encrypt generated private key")
)

// Certificate request flags.
var (
	fPublicKey      = flag.String(flagNamePublicKey, "", "path to public key")
	fPrivateKey     = flag.String(flagNamePrivateKey, "", "path to private key")
	fCSR            = flag.String(flagNameCSR, "", "path to PKCS#10 certificate signing request")
	fGenCSR         = flag.Bool("gencsr", false, "generate a PKCS#10 certificate signing request from a -privatekey")
	fTemplate       = flag.String(flagNameTemplate, "", "path to certificate request template file")
	fSampleTemplate = flag.Bool("sampletemplate", false, "output sample certificate request template file")
	fConfigFile     = flag.String("config", "", "path to configuration file (default: $HOME/.hvclient/hvclient.conf)")
	fGenerate       = flag.Bool("generate", false, "output request JSON without making request")
	fCSROut         = flag.Bool("csrout", false, "output PKCS#10 certificate signing request without making request")
)

// Validity flags.
var (
	fNotBefore = flag.String("notbefore", "", "certificate not-before time in layout "+defaultTimeLayout+" (default: current time)")
	fNotAfter  = flag.String("notafter", "", "certificate not-after time in layout "+defaultTimeLayout+" (default: maximum allowed by policy)")
	fDuration  = flag.String("duration", "", "requested certificate duration e.g. 60m, 24h, 30d (default: maximum allowed by policy)")
)

// Subject distinguished name flags.
var (
	fSubjectCommonName         = flag.String("commonname", "", "subject common name")
<<<<<<< HEAD
	fSubjectSerialNumber       = flag.String("serialnumber", "", "subject serial number")
=======
	fSubjectSerialNumber       = flag.String("serialnumber", "", "subject serial number (distinct from certificate serial number)")
>>>>>>> 255a5f42
	fSubjectOrganization       = flag.String("organization", "", "subject organization")
	fSubjectOrganizationalUnit = flag.String("organizationalunit", "", "comma-separated list of subject organizational unit(s)")
	fSubjectStreetAddress      = flag.String("streetaddress", "", "subject street address")
	fSubjectLocality           = flag.String("locality", "", "subject locality")
	fSubjectState              = flag.String("state", "", "subject state")
	fSubjectCountry            = flag.String("country", "", "subject country")
	fSubjectEmail              = flag.String("email", "", "subject email address (deprecated)")
	fSubjectJOILocality        = flag.String("joilocality", "", "subject jurisdiction locality")
	fSubjectJOIState           = flag.String("joistate", "", "subject jurisdiction state or province")
	fSubjectJOICountry         = flag.String("joicountry", "", "subject jurisdiction country")
	fSubjectBusinessCategory   = flag.String("businesscategory", "", "subject business category")
	fSubjectExtraAttributes    = flag.String("extraattributes", "", "subject extra attributes in format \"2.5.4.4=surname,2.5.4.5=serial_number")
)

// SAN values flags.
var (
	fDNSNames = flag.String("dnsnames", "", "comma-separated list of SAN DNS names")
	fEmails   = flag.String("emails", "", "comma-separated list of SAN email addresses")
	fIPs      = flag.String("ips", "", "comma-separated list of SAN IP addresses")
	fURIs     = flag.String("uris", "", "comma-separated list of SAN URIs")
)

// Other certificate request flags.

var fEKUs = flag.String("ekus", "", "extended key usages")

// Time window flags.
var (
	fFrom  = flag.String("from", "", "start of the time window in layout "+defaultTimeLayout+" (default: 30 days ago)")
	fTo    = flag.String("to", "", "end of the time window in layout "+defaultTimeLayout+" (default: current time)")
	fSince = flag.String("since", "", "duration of time window back from current time e.g. 60m, 24h, 30d")
)

// Pagination flags.
var (
	fPage       = flag.Int("page", 1, "page number for list-producing APIs")
	fPageSize   = flag.Int("pagesize", 100, "page size for list-producing APIs")
	fTotalCount = flag.Bool("totalcount", false, "show total count for list-producing APIs")
)

// Certificate flags.
var (
	fRetrieve = flag.String("retrieve", "", "retrieve the certificate with the specified serial number")
	fStatus   = flag.String("status", "", "show the status of the certificate with the specified serial number")
	fUpdated  = flag.String("updated", "", "show the updated-at time for the certificate with the specified serial number")
	fRevoke   = flag.String("revoke", "", "revoke the certificate with the specified serial number")
)

// Account statistics and information flags.
var (
	fCountIssued   = flag.Bool("countissued", false, "show count of certificates issued")
	fCountRevoked  = flag.Bool("countrevoked", false, "show count of certificates revoked")
	fCertsIssued   = flag.Bool("certsissued", false, "list certificates issued during the time window")
	fCertsRevoked  = flag.Bool("certsrevoked", false, "list certificates revoked during the time window")
	fCertsExpiring = flag.Bool("certsexpiring", false, "list certificates expiring during the time window")
	fTrustChain    = flag.Bool("trustchain", false, "retrieve chain of trust for issued certificates")
	fQuota         = flag.Bool("quota", false, "show remaining quota of certificate issuances")
	fPolicy        = flag.Bool("policy", false, "retrieve validation policy")
)

// Domain claim flags.
var (
	fClaims         = flag.Bool("claims", false, "show pending or verified domain claims")
	fPending        = flag.Bool("pending", false, "use with -claims to show pending rather than verified domain claims")
	fClaimRetrieve  = flag.String("claimretrieve", "", "retrieve the domain claim with the specified ID")
	fClaimSubmit    = flag.String("claimsubmit", "", "submit a domain claim for the specified domain")
	fClaimDelete    = flag.String("claimdelete", "", "delete the domain claim with the specified ID")
	fClaimDNS       = flag.String("claimdns", "", "request assertion of domain control using DNS for the domain claim with the specified ID")
	fClaimHTTP      = flag.String("claimhttp", "", "request assertion of domain control using HTTP for the domain claim with the specified ID")
	fClaimEmail     = flag.String("claimemail", "", "request assertion of domain control using Email for the domain claim with the specified ID")
	fClaimEmailList = flag.String("claimemaillist", "", "request list of emails authorised to perform email validation for the domain claims with the specified ID")
	fEmailAddress   = flag.String("address", "", "email address used to send email to verify assertion of domain control using Email validation method for the domain claim")
	fScheme         = flag.String("scheme", "https", "protocol used to verify assertion of domain control using HTTP method for the domain claim")
	fAuthDomain     = flag.String("authdomain", "", "authorization domain name used to verify assertion of domain control for the domain claim")
	fClaimReassert  = flag.String("claimreassert", "", "reassert the domain claim with the specified ID")
)<|MERGE_RESOLUTION|>--- conflicted
+++ resolved
@@ -59,11 +59,7 @@
 // Subject distinguished name flags.
 var (
 	fSubjectCommonName         = flag.String("commonname", "", "subject common name")
-<<<<<<< HEAD
-	fSubjectSerialNumber       = flag.String("serialnumber", "", "subject serial number")
-=======
 	fSubjectSerialNumber       = flag.String("serialnumber", "", "subject serial number (distinct from certificate serial number)")
->>>>>>> 255a5f42
 	fSubjectOrganization       = flag.String("organization", "", "subject organization")
 	fSubjectOrganizationalUnit = flag.String("organizationalunit", "", "comma-separated list of subject organizational unit(s)")
 	fSubjectStreetAddress      = flag.String("streetaddress", "", "subject street address")
